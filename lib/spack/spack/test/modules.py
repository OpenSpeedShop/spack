##############################################################################
# Copyright (c) 2013-2016, Lawrence Livermore National Security, LLC.
# Produced at the Lawrence Livermore National Laboratory.
#
# This file is part of Spack.
# Created by Todd Gamblin, tgamblin@llnl.gov, All rights reserved.
# LLNL-CODE-647188
#
# For details, see https://github.com/llnl/spack
# Please also see the LICENSE file for our notice and the LGPL.
#
# This program is free software; you can redistribute it and/or modify
# it under the terms of the GNU Lesser General Public License (as
# published by the Free Software Foundation) version 2.1, February 1999.
#
# This program is distributed in the hope that it will be useful, but
# WITHOUT ANY WARRANTY; without even the IMPLIED WARRANTY OF
# MERCHANTABILITY or FITNESS FOR A PARTICULAR PURPOSE. See the terms and
# conditions of the GNU Lesser General Public License for more details.
#
# You should have received a copy of the GNU Lesser General Public
# License along with this program; if not, write to the Free Software
# Foundation, Inc., 59 Temple Place, Suite 330, Boston, MA 02111-1307 USA
##############################################################################
import collections
from contextlib import contextmanager

import StringIO
import spack.modules
import unittest
from spack.test.mock_packages_test import MockPackagesTest

FILE_REGISTRY = collections.defaultdict(StringIO.StringIO)


# Monkey-patch open to write module files to a StringIO instance
@contextmanager
def mock_open(filename, mode):
    if not mode == 'w':
        raise RuntimeError(
            'test.modules : unexpected opening mode for monkey-patched open')

    FILE_REGISTRY[filename] = StringIO.StringIO()

    try:
        yield FILE_REGISTRY[filename]
    finally:
        handle = FILE_REGISTRY[filename]
        FILE_REGISTRY[filename] = handle.getvalue()
        handle.close()


configuration_autoload_direct = {
    'enable': ['tcl'],
    'tcl': {
        'all': {
            'autoload': 'direct'
        }
    }
}

configuration_autoload_all = {
    'enable': ['tcl'],
    'tcl': {
        'all': {
            'autoload': 'all'
        }
    }
}

configuration_prerequisites_direct = {
    'enable': ['tcl'],
    'tcl': {
        'all': {
            'prerequisites': 'direct'
        }
    }
}

configuration_prerequisites_all = {
    'enable': ['tcl'],
    'tcl': {
        'all': {
            'prerequisites': 'all'
        }
    }
}

configuration_alter_environment = {
    'enable': ['tcl'],
    'tcl': {
        'all': {
            'filter': {'environment_blacklist': ['CMAKE_PREFIX_PATH']}
        },
<<<<<<< HEAD
        'arch=x86-linux': {
            'environment': {
                'set': {'FOO': 'foo'},
                'unset': ['BAR']
            }
        },
        'arch=x64-linux': {
            'load': ['foo/bar']
=======
        'platform=test target=x86_64': {
            'environment': {'set': {'FOO': 'foo'},
                            'unset': ['BAR']}
>>>>>>> 62b2f2a7
        }
    }
}

configuration_blacklist = {
    'enable': ['tcl'],
    'tcl': {
        'whitelist': ['zmpi'],
        'blacklist': ['callpath', 'mpi'],
        'all': {
            'autoload': 'direct'
        }
    }
}

configuration_conflicts = {
    'enable': ['tcl'],
    'tcl': {
        'naming_scheme': '{name}/{version}-{compiler.name}',
        'all': {
            'conflict': ['{name}', 'intel/14.0.1']
        }
    }
}

configuration_wrong_conflicts = {
    'enable': ['tcl'],
    'tcl': {
        'naming_scheme': '{name}/{version}-{compiler.name}',
        'all': {
            'conflict': ['{name}/{compiler.name}']
        }
    }
}

configuration_suffix = {
    'enable': ['tcl'],
    'tcl': {
        'mpileaks': {
            'suffixes': {
                '+debug': 'foo',
                '~debug': 'bar'
            }
        }
    }
}


class HelperFunctionsTests(unittest.TestCase):

    def test_update_dictionary_extending_list(self):
        target = {
            'foo': {
                'a': 1,
                'b': 2,
                'd': 4
            },
            'bar': [1, 2, 4],
            'baz': 'foobar'
        }
        update = {
            'foo': {
                'c': 3,
            },
            'bar': [3],
            'baz': 'foobaz',
            'newkey': {
                'd': 4
            }
        }
        spack.modules.update_dictionary_extending_lists(target, update)
        self.assertTrue(len(target) == 4)
        self.assertTrue(len(target['foo']) == 4)
        self.assertTrue(len(target['bar']) == 4)
        self.assertEqual(target['baz'], 'foobaz')

    def test_inspect_path(self):
        env = spack.modules.inspect_path('/usr')
        names = [item.name for item in env]
        self.assertTrue('PATH' in names)
        self.assertTrue('LIBRARY_PATH' in names)
        self.assertTrue('LD_LIBRARY_PATH' in names)
        self.assertTrue('CPATH' in names)


class TclTests(MockPackagesTest):

    def setUp(self):
        super(TclTests, self).setUp()
        self.configuration_obj = spack.modules.CONFIGURATION
        spack.modules.open = mock_open
        # Make sure that a non-mocked configuration will trigger an error
        spack.modules.CONFIGURATION = None

    def tearDown(self):
        del spack.modules.open
        spack.modules.CONFIGURATION = self.configuration_obj
        super(TclTests, self).tearDown()

    def get_modulefile_content(self, spec):
        spec.concretize()
        print spec, '&&&&&'
        generator = spack.modules.TclModule(spec)
        generator.write()
        content = FILE_REGISTRY[generator.file_name].split('\n')
        return content

    def test_simple_case(self):
        spack.modules.CONFIGURATION = configuration_autoload_direct
        spec = spack.spec.Spec('mpich@3.0.4')
        content = self.get_modulefile_content(spec)
        self.assertTrue('module-whatis "mpich @3.0.4"' in content)
        self.assertRaises(TypeError, spack.modules.dependencies,
                          spec, 'non-existing-tag')

    def test_autoload(self):
        spack.modules.CONFIGURATION = configuration_autoload_direct
        spec = spack.spec.Spec('mpileaks')
        content = self.get_modulefile_content(spec)
        self.assertEqual(len([x for x in content if 'is-loaded' in x]), 2)
        self.assertEqual(len([x for x in content if 'module load ' in x]), 2)

        spack.modules.CONFIGURATION = configuration_autoload_all
        spec = spack.spec.Spec('mpileaks')
        content = self.get_modulefile_content(spec)
        self.assertEqual(len([x for x in content if 'is-loaded' in x]), 5)
        self.assertEqual(len([x for x in content if 'module load ' in x]), 5)

    def test_prerequisites(self):
        spack.modules.CONFIGURATION = configuration_prerequisites_direct
        spec = spack.spec.Spec('mpileaks arch=x86-linux')
        content = self.get_modulefile_content(spec)
        self.assertEqual(len([x for x in content if 'prereq' in x]), 2)

        spack.modules.CONFIGURATION = configuration_prerequisites_all
        spec = spack.spec.Spec('mpileaks arch=x86-linux')
        content = self.get_modulefile_content(spec)
        self.assertEqual(len([x for x in content if 'prereq' in x]), 5)

    def test_alter_environment(self):
        spack.modules.CONFIGURATION = configuration_alter_environment
        spec = spack.spec.Spec('mpileaks platform=test target=x86_64')
        content = self.get_modulefile_content(spec)
        print content
        self.assertEqual(
            len([x
                 for x in content
                 if x.startswith('prepend-path CMAKE_PREFIX_PATH')]), 0)
        self.assertEqual(
            len([x for x in content if 'setenv FOO "foo"' in x]), 1)
        self.assertEqual(len([x for x in content if 'unsetenv BAR' in x]), 1)

        spec = spack.spec.Spec('libdwarf %clang platform=test target=x86_32')
        content = self.get_modulefile_content(spec)
        print content
        self.assertEqual(
            len([x
                 for x in content
                 if x.startswith('prepend-path CMAKE_PREFIX_PATH')]), 0)
        self.assertEqual(
            len([x for x in content if 'setenv FOO "foo"' in x]), 0)
        self.assertEqual(len([x for x in content if 'unsetenv BAR' in x]), 0)
        self.assertEqual(
            len([x for x in content if 'is-loaded foo/bar' in x]), 1)
        self.assertEqual(
            len([x for x in content if 'module load foo/bar' in x]), 1)

    def test_blacklist(self):
        spack.modules.CONFIGURATION = configuration_blacklist
        spec = spack.spec.Spec('mpileaks')
        content = self.get_modulefile_content(spec)
        print('\n'.join(content))
        self.assertEqual(len([x for x in content if 'is-loaded' in x]), 1)
        self.assertEqual(len([x for x in content if 'module load ' in x]), 1)
        spec = spack.spec.Spec('callpath arch=x86-linux')
        # Returns a StringIO instead of a string as no module file was written
        self.assertRaises(AttributeError, self.get_modulefile_content, spec)
        spec = spack.spec.Spec('zmpi arch=x86-linux')
        content = self.get_modulefile_content(spec)
        print('\n'.join(content))
        self.assertEqual(len([x for x in content if 'is-loaded' in x]), 1)
        self.assertEqual(len([x for x in content if 'module load ' in x]), 1)

    def test_conflicts(self):
        spack.modules.CONFIGURATION = configuration_conflicts
        spec = spack.spec.Spec('mpileaks')
        content = self.get_modulefile_content(spec)
        self.assertEqual(
            len([x for x in content if x.startswith('conflict')]), 2)
        self.assertEqual(
            len([x for x in content if x == 'conflict mpileaks']), 1)
        self.assertEqual(
            len([x for x in content if x == 'conflict intel/14.0.1']), 1)

        spack.modules.CONFIGURATION = configuration_wrong_conflicts
        self.assertRaises(SystemExit, self.get_modulefile_content, spec)

    def test_suffixes(self):
        spack.modules.CONFIGURATION = configuration_suffix
        spec = spack.spec.Spec('mpileaks+debug arch=x86-linux')
        spec.concretize()
        generator = spack.modules.TclModule(spec)
        self.assertTrue('foo' in generator.use_name)

        spec = spack.spec.Spec('mpileaks~debug arch=x86-linux')
        spec.concretize()
        generator = spack.modules.TclModule(spec)
        self.assertTrue('bar' in generator.use_name)


configuration_dotkit = {
    'enable': ['dotkit'],
    'dotkit': {
        'all': {
            'prerequisites': 'direct'
        }
    }
}


class DotkitTests(MockPackagesTest):

    def setUp(self):
        super(DotkitTests, self).setUp()
        self.configuration_obj = spack.modules.CONFIGURATION
        spack.modules.open = mock_open
        # Make sure that a non-mocked configuration will trigger an error
        spack.modules.CONFIGURATION = None

    def tearDown(self):
        del spack.modules.open
        spack.modules.CONFIGURATION = self.configuration_obj
        super(DotkitTests, self).tearDown()

    def get_modulefile_content(self, spec):
        spec.concretize()
        generator = spack.modules.Dotkit(spec)
        generator.write()
        content = FILE_REGISTRY[generator.file_name].split('\n')
        return content

    def test_dotkit(self):
        spack.modules.CONFIGURATION = configuration_dotkit
        spec = spack.spec.Spec('mpileaks arch=x86-linux')
        content = self.get_modulefile_content(spec)
        print('\n'.join(content))
        self.assertTrue('#c spack' in content)
        self.assertTrue('#d mpileaks @2.3' in content)<|MERGE_RESOLUTION|>--- conflicted
+++ resolved
@@ -92,7 +92,9 @@
         'all': {
             'filter': {'environment_blacklist': ['CMAKE_PREFIX_PATH']}
         },
-<<<<<<< HEAD
+        'platform=test target=x86_64': {
+            'environment': {'set': {'FOO': 'foo'},
+                            'unset': ['BAR']}
         'arch=x86-linux': {
             'environment': {
                 'set': {'FOO': 'foo'},
@@ -101,11 +103,6 @@
         },
         'arch=x64-linux': {
             'load': ['foo/bar']
-=======
-        'platform=test target=x86_64': {
-            'environment': {'set': {'FOO': 'foo'},
-                            'unset': ['BAR']}
->>>>>>> 62b2f2a7
         }
     }
 }
