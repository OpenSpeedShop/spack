--- conflicted
+++ resolved
@@ -64,15 +64,12 @@
               'unit_install',
               'lock',
               'database',
-<<<<<<< HEAD
-              'cflags']
-=======
               'namespace_trie',
               'yaml',
               'sbang',
               'environment',
               'cmd.uninstall']
->>>>>>> dd84a575
+#              'cflags']
 
 
 def list_tests():
